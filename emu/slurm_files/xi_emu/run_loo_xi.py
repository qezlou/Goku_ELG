--- conflicted
+++ resolved
@@ -16,6 +16,7 @@
 
 
 
+
 def run_it(num_chunks, chunk):
     #data_dir = '/home/qezlou/HD2/HETDEX/cosmo/data/xi_on_grid/'
     data_dir = '/scratch/06536/qezlou/Goku/processed_data/xi_bins/'
@@ -23,6 +24,7 @@
 
     xi = summary_stats.Xi(data_dir=data_dir, fid = 'HF',  narrow=False, logging_level='ERROR')
     # Distribute the work load of iterating over
+    # all mass piars across available number of ranks
     # all mass piars across available number of ranks
     all_mass_pairs = xi.mass_pairs
     #all_mass_pairs = np.array([(12.8, 12.8)])
@@ -32,11 +34,26 @@
     s = start_chunk + s
     e = start_chunk + e
     print(f'rank = {rank}, (s, e)= {(s,e)} from {(start_chunk, end_cunk)}', flush=True)
+    start_chunk, end_cunk = distribute(xi.mass_pairs.shape[0], num_chunks, chunk)
+    # Get the start and end index for this rank
+    s, e = distribute(end_cunk-start_chunk, size, rank)
+    s = start_chunk + s
+    e = start_chunk + e
+    print(f'rank = {rank}, (s, e)= {(s,e)} from {(start_chunk, end_cunk)}', flush=True)
 
     for i in range(s,e):
         start_time = time.time()
+        start_time = time.time()
         mass_pair = all_mass_pairs[i]
         xi_emu = emus_multifid.XiNativeBins(data_dir,  interp='spline', mass_pair=mass_pair, logging_level='INFO', emu_type=emu_type)
+        # Iterate over the leave-one-out simulations
+        # Only use the good simulations, the ones with enough
+        # non-nan values
+        for c, j in enumerate(range(xi_emu.good_sim_ids[-1].size)):
+            sim = xi_emu.good_sim_ids[-1][j]
+            model_file= f'Xi_Native_emu_mapirs2_spline_{mass_pair[0]}_{mass_pair[1]}_wide_narrow_leave_{sim}.pkl'
+            num_hf_sims = xi_emu.Y[1].shape[0]
+            ind_train=np.delete(np.arange(xi_emu.Y[-1].shape[0]), np.array([c]))
         # Iterate over the leave-one-out simulations
         # Only use the good simulations, the ones with enough
         # non-nan values
@@ -51,6 +68,9 @@
             end_time = time.time()
         print(f'rank {rank} | Progress: {i-s}/{e-s} |  mass_pair: {mass_pair}, elappsed {((end_time - start_time)/60):.1f} minutes, {xi_emu.good_sim_ids[-1].size} sims', flush=True)
     comm.Barrier()
+            end_time = time.time()
+        print(f'rank {rank} | Progress: {i-s}/{e-s} |  mass_pair: {mass_pair}, elappsed {((end_time - start_time)/60):.1f} minutes, {xi_emu.good_sim_ids[-1].size} sims', flush=True)
+    comm.Barrier()
 
 def get_opt_params(mass_pair):
     """
@@ -58,21 +78,10 @@
     Get the `max_iters` and `initial_lr` for 
     ptimization process
     """
-<<<<<<< HEAD
     if mass_pair[0] >= 12.0:
         opt_params = {'max_iters':30_000, 'initial_lr':5e-3}
     else:
         opt_params = {'max_iters':20_000, 'initial_lr':5e-3}
-=======
-    if mass_pair[0] >= 12.8:
-        opt_params = {'max_iters':10_000, 'initial_lr':5e-3}
-    elif mass_pair[0] >= 12.5:
-        opt_params = {'max_iters':10_000, 'initial_lr':5e-3}
-    elif mass_pair[0] >= 12.0:
-        opt_params = {'max_iters':10_000, 'initial_lr':5e-3}
-    else:
-        opt_params = {'max_iters':10_000, 'initial_lr':5e-3}
->>>>>>> 490a59ce
     return opt_params
 
 def distribute(counts, num_chunks, chunk):
